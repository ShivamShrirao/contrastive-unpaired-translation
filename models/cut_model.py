import numpy as np
import torch
from .base_model import BaseModel
from . import networks
from .patchnce import PatchNCELoss
import util.util as util


class CUTModel(BaseModel):
    """ This class implements CUT and FastCUT model, described in the paper
    Contrastive Learning for Unpaired Image-to-Image Translation
    Taesung Park, Alexei A. Efros, Richard Zhang, Jun-Yan Zhu
    ECCV, 2020

    The code borrows heavily from the PyTorch implementation of CycleGAN
    https://github.com/junyanz/pytorch-CycleGAN-and-pix2pix
    """
    @staticmethod
    def modify_commandline_options(parser, is_train=True):
        """  Configures options specific for CUT model
        """
        parser.add_argument('--CUT_mode', type=str, default="CUT", choices='(CUT, cut, FastCUT, fastcut)')

        parser.add_argument('--lambda_GAN', type=float, default=1.0, help='weight for GAN loss：GAN(G(X))')
        parser.add_argument('--lambda_NCE', type=float, default=1.0, help='weight for NCE loss: NCE(G(X), X)')
        parser.add_argument('--nce_idt', type=util.str2bool, nargs='?', const=True, default=False, help='use NCE loss for identity mapping: NCE(G(Y), Y))')
        parser.add_argument('--nce_layers', type=str, default='0,4,8,12,16', help='compute NCE loss on which layers')
        parser.add_argument('--nce_includes_all_negatives_from_minibatch',
                            type=util.str2bool, nargs='?', const=True, default=False,
                            help='(used for single image translation) If True, include the negatives from the other samples of the minibatch when computing the contrastive loss. Please see models/patchnce.py for more details.')
        parser.add_argument('--netF', type=str, default='mlp_sample', choices=['sample', 'reshape', 'mlp_sample'], help='how to downsample the feature map')
        parser.add_argument('--netF_nc', type=int, default=256)
        parser.add_argument('--nce_T', type=float, default=0.07, help='temperature for NCE loss')
        parser.add_argument('--num_patches', type=int, default=256, help='number of patches per layer')
        parser.add_argument('--flip_equivariance',
                            type=util.str2bool, nargs='?', const=True, default=False,
                            help="Enforce flip-equivariance as additional regularization. It's used by FastCUT, but not CUT")

        parser.set_defaults(pool_size=0)  # no image pooling

        opt, _ = parser.parse_known_args()

        # Set default parameters for CUT and FastCUT
        if opt.CUT_mode.lower() == "cut":
            parser.set_defaults(nce_idt=True, lambda_NCE=1.0)
        elif opt.CUT_mode.lower() == "fastcut":
            parser.set_defaults(
                nce_idt=False, lambda_NCE=10.0, flip_equivariance=True,
                n_epochs=150, n_epochs_decay=50
            )
        else:
            raise ValueError(opt.CUT_mode)

        return parser

    def __init__(self, opt):
        BaseModel.__init__(self, opt)

        # specify the training losses you want to print out.
        # The training/test scripts will call <BaseModel.get_current_losses>
        self.loss_names = ['G_GAN', 'D_real', 'D_fake', 'G', 'NCE']
        self.visual_names = ['real_A', 'fake_B', 'real_B']
        self.nce_layers = [int(i) for i in self.opt.nce_layers.split(',')]

        if opt.nce_idt and self.isTrain:
            self.loss_names += ['NCE_Y']
            self.visual_names += ['idt_B']

        if self.isTrain:
            self.model_names = ['G', 'F', 'D']
        else:  # during test time, only load G
            self.model_names = ['G']

        # define networks (both generator and discriminator)
        self.netG = networks.define_G(opt.input_nc, opt.output_nc, opt.ngf, opt.netG, opt.normG, not opt.no_dropout, opt.init_type, opt.init_gain, opt.no_antialias, opt.no_antialias_up, self.gpu_ids, opt)
        self.netF = networks.define_F(opt.input_nc, opt.netF, opt.normG, not opt.no_dropout, opt.init_type, opt.init_gain, opt.no_antialias, self.gpu_ids, opt)

        if self.isTrain:
            self.netD = networks.define_D(opt.output_nc, opt.ndf, opt.netD, opt.n_layers_D, opt.normD, opt.init_type, opt.init_gain, opt.no_antialias, self.gpu_ids, opt)

            # define loss functions
            self.criterionGAN = networks.GANLoss(opt.gan_mode).to(self.device)
            self.criterionNCE = []

            for nce_layer in self.nce_layers:
                self.criterionNCE.append(PatchNCELoss(opt).to(self.device))

            self.criterionIdt = torch.nn.L1Loss().to(self.device)
            self.optimizer_G = torch.optim.Adam(self.netG.parameters(), lr=opt.lr, betas=(opt.beta1, opt.beta2))
            self.optimizer_D = torch.optim.Adam(self.netD.parameters(), lr=opt.lr, betas=(opt.beta1, opt.beta2))
            self.optimizers.append(self.optimizer_G)
            self.optimizers.append(self.optimizer_D)

    def data_dependent_initialize(self, data):
        """
        The feature network netF is defined in terms of the shape of the intermediate, extracted
        features of the encoder portion of netG. Because of this, the weights of netF are
        initialized at the first feedforward pass with some input images.
        Please also see PatchSampleF.create_mlp(), which is called at the first forward() call.
        """
        bs_per_gpu = data["A"].size(0) // max(len(self.opt.gpu_ids), 1)
        self.set_input(data)
<<<<<<< HEAD
        self.real_A = self.real_A[:bs_per_gpu]
        self.real_B = self.real_B[:bs_per_gpu]
=======
        # bs_per_gpu = self.real_A.size(0) // max(len(self.opt.gpu_ids), 1)
        # self.real_A = self.real_A[:bs_per_gpu]
        # self.real_B = self.real_B[:bs_per_gpu]
>>>>>>> 51b17ae5
        self.forward()                     # compute fake images: G(A)
        if self.opt.isTrain:
            self.compute_D_loss().backward()                  # calculate gradients for D
            self.compute_G_loss().backward()                  # calculate gradients for G
            if self.opt.lambda_NCE > 0.0:
                for m,_ in self.netF.named_children():
                    mlp = getattr(self.netF, m)
                    if isinstance(mlp, torch.nn.DataParallel):
                        setattr(self.netF, m, mlp.module)
                self.netF = torch.nn.DataParallel(self.netF, self.gpu_ids)
                self.optimizer_F = torch.optim.Adam(self.netF.parameters(), lr=self.opt.lr, betas=(self.opt.beta1, self.opt.beta2))
                self.optimizers.append(self.optimizer_F)

    def optimize_parameters(self):
        # forward
        self.forward()

        # update D
        self.set_requires_grad(self.netD, True)
        self.optimizer_D.zero_grad()
        self.loss_D = self.compute_D_loss()
        self.loss_D.backward()
        self.optimizer_D.step()

        # update G
        self.set_requires_grad(self.netD, False)
        self.optimizer_G.zero_grad()
        if self.opt.netF == 'mlp_sample':
            self.optimizer_F.zero_grad()
        self.loss_G = self.compute_G_loss()
        self.loss_G.backward()
        self.optimizer_G.step()
        if self.opt.netF == 'mlp_sample':
            self.optimizer_F.step()

    def set_input(self, input):
        """Unpack input data from the dataloader and perform necessary pre-processing steps.
        Parameters:
            input (dict): include the data itself and its metadata information.
        The option 'direction' can be used to swap domain A and domain B.
        """
        AtoB = self.opt.direction == 'AtoB'
        self.real_A = input['A' if AtoB else 'B'].to(self.device)
        self.real_B = input['B' if AtoB else 'A'].to(self.device)
        self.image_paths = input['A_paths' if AtoB else 'B_paths']

    def forward(self):
        """Run forward pass; called by both functions <optimize_parameters> and <test>."""
        self.real = torch.cat((self.real_A, self.real_B), dim=0) if self.opt.nce_idt and self.opt.isTrain else self.real_A
        if self.opt.flip_equivariance:
            self.flipped_for_equivariance = self.opt.isTrain and (np.random.random() < 0.5)
            if self.flipped_for_equivariance:
                self.real = torch.flip(self.real, [3])

        self.fake = self.netG(self.real)
        self.fake_B = self.fake[:self.real_A.size(0)]
        if self.opt.nce_idt:
            self.idt_B = self.fake[self.real_A.size(0):]

    def compute_D_loss(self):
        """Calculate GAN loss for the discriminator"""
        fake = self.fake_B.detach()
        # Fake; stop backprop to the generator by detaching fake_B
        pred_fake = self.netD(fake)
        self.loss_D_fake = self.criterionGAN(pred_fake, False).mean()
        # Real
        self.pred_real = self.netD(self.real_B)
        loss_D_real = self.criterionGAN(self.pred_real, True)
        self.loss_D_real = loss_D_real.mean()

        # combine loss and calculate gradients
        self.loss_D = (self.loss_D_fake + self.loss_D_real) * 0.5
        return self.loss_D

    def compute_G_loss(self):
        """Calculate GAN and NCE loss for the generator"""
        fake = self.fake_B
        # First, G(A) should fake the discriminator
        if self.opt.lambda_GAN > 0.0:
            pred_fake = self.netD(fake)
            self.loss_G_GAN = self.criterionGAN(pred_fake, True).mean() * self.opt.lambda_GAN
        else:
            self.loss_G_GAN = 0.0

        if self.opt.lambda_NCE > 0.0:
            self.loss_NCE = self.calculate_NCE_loss(self.real_A, self.fake_B)
        else:
            self.loss_NCE, self.loss_NCE_bd = 0.0, 0.0

        if self.opt.nce_idt and self.opt.lambda_NCE > 0.0:
            self.loss_NCE_Y = self.calculate_NCE_loss(self.real_B, self.idt_B)
            loss_NCE_both = (self.loss_NCE + self.loss_NCE_Y) * 0.5
        else:
            loss_NCE_both = self.loss_NCE

        self.loss_G = self.loss_G_GAN + loss_NCE_both
        return self.loss_G

    def calculate_NCE_loss(self, src, tgt):
        n_layers = len(self.nce_layers)
        feat_q = self.netG(tgt, self.nce_layers, encode_only=True)

        if self.opt.flip_equivariance and self.flipped_for_equivariance:
            feat_q = [torch.flip(fq, [3]) for fq in feat_q]
        feat_k = self.netG(src, self.nce_layers, encode_only=True)
        # print([(k.shape, k.device) for k in feat_k])
        feat_k_pool, sample_ids = self.netF(feat_k, self.opt.num_patches, None)
        feat_q_pool, _ = self.netF(feat_q, self.opt.num_patches, sample_ids)

        total_nce_loss = 0.0
        for f_q, f_k, crit, nce_layer in zip(feat_q_pool, feat_k_pool, self.criterionNCE, self.nce_layers):
            loss = crit(f_q, f_k) * self.opt.lambda_NCE
            total_nce_loss += loss.mean()

        return total_nce_loss / n_layers<|MERGE_RESOLUTION|>--- conflicted
+++ resolved
@@ -100,14 +100,9 @@
         """
         bs_per_gpu = data["A"].size(0) // max(len(self.opt.gpu_ids), 1)
         self.set_input(data)
-<<<<<<< HEAD
-        self.real_A = self.real_A[:bs_per_gpu]
-        self.real_B = self.real_B[:bs_per_gpu]
-=======
         # bs_per_gpu = self.real_A.size(0) // max(len(self.opt.gpu_ids), 1)
         # self.real_A = self.real_A[:bs_per_gpu]
         # self.real_B = self.real_B[:bs_per_gpu]
->>>>>>> 51b17ae5
         self.forward()                     # compute fake images: G(A)
         if self.opt.isTrain:
             self.compute_D_loss().backward()                  # calculate gradients for D
